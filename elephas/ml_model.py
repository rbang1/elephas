from __future__ import absolute_import, print_function

import numpy as np

<<<<<<< HEAD
from pyspark.ml.param.shared import HasOutputCol, HasFeaturesCol, HasLabelCol
from pyspark.ml.util import keyword_only
=======
from pyspark.ml.param.shared import HasInputCol, HasOutputCol, HasFeaturesCol, HasLabelCol
from pyspark import keyword_only
from pyspark.sql import Row
>>>>>>> 7562adb4
from pyspark.ml import Estimator, Model
from pyspark.sql.types import StringType, DoubleType, StructField

from keras.models import model_from_yaml

from .spark_model import SparkModel
from .utils.rdd_utils import from_vector
from .ml.adapter import df_to_simple_rdd
from .ml.params import HasCategoricalLabels
from .ml.params import HasValidationSplit
from .ml.params import HasKerasModelConfig
from .ml.params import HasMode
from .ml.params import HasEpochs
from .ml.params import HasBatchSize
from .ml.params import HasFrequency
from .ml.params import HasVerbosity
from .ml.params import HasNumberOfClasses
from .ml.params import HasNumberOfWorkers
from .ml.params import HasOptimizerConfig
from .optimizers import get


class ElephasEstimator(Estimator, HasCategoricalLabels, HasValidationSplit, HasKerasModelConfig, HasFeaturesCol, HasLabelCol, HasMode, HasEpochs, HasBatchSize,
                       HasFrequency, HasVerbosity, HasNumberOfClasses, HasNumberOfWorkers, HasOptimizerConfig, HasOutputCol):
    '''
    SparkML Estimator implementation of an elephas model. This estimator takes all relevant arguments for model
    compilation and training.

    Returns a trained model in form of a SparkML Model, which is also a Transformer.
    '''
    @keyword_only
    def __init__(self, **kwargs):
        super(ElephasEstimator, self).__init__()
        self.set_params(**kwargs)

    @keyword_only
    def set_params(self, **kwargs):
        '''
        Set all provided parameters, otherwise set defaults
        '''
        return self._set(**kwargs)

    def _fit(self, df):
        '''
        Private fit method of the Estimator, which trains the model.
        '''
        simple_rdd = df_to_simple_rdd(df, categorical=self.get_categorical_labels(), nb_classes=self.get_nb_classes(),
                                      featuresCol=self.getFeaturesCol(), labelCol=self.getLabelCol())
        simple_rdd = simple_rdd.repartition(self.get_num_workers())
        optimizer = None
        if self.get_optimizer_config() is not None:
            optimizer = get({'class_name': self.get_optimizer_config()['class_name'],
                             'config': self.get_optimizer_config()})

        keras_model = model_from_yaml(self.get_keras_model_config())

        spark_model = SparkModel(simple_rdd.ctx, keras_model, optimizer=optimizer,
                                 mode=self.get_mode(), frequency=self.get_frequency(),
                                 num_workers=self.get_num_workers())
        spark_model.train(simple_rdd, nb_epoch=self.get_nb_epoch(), batch_size=self.get_batch_size(),
                          verbose=self.get_verbosity(), validation_split=self.get_validation_split())

        model_weights = spark_model.master_network.get_weights()
        weights = simple_rdd.ctx.broadcast(model_weights)
        return ElephasTransformer(labelCol=self.getLabelCol(),
                                  outputCol='prediction',  # TODO: Set default value
                                  keras_model_config=spark_model.master_network.to_yaml(),
                                  weights=weights)


class ElephasTransformer(Model, HasKerasModelConfig, HasLabelCol, HasOutputCol):
    '''
    SparkML Transformer implementation. Contains a trained model,
    with which new feature data can be transformed into labels.
    '''
    @keyword_only
    def __init__(self, **kwargs):
        super(ElephasTransformer, self).__init__()
        self.weights = kwargs.pop('weights')  # Strip model weights from parameters to init Transformer
        self.set_params(**kwargs)

    @keyword_only
    def set_params(self, **kwargs):
        '''
        Set all provided parameters, otherwise set defaults
        '''
        return self._set(**kwargs)

    def get_model(self):
        return model_from_yaml(self.get_keras_model_config())

    def _transform(self, df):
        '''
        Private transform method of a Transformer. This serves as batch-prediction method for our purposes.
        '''
        outputCol = self.getOutputCol()
        labelCol = self.getLabelCol()
        new_schema = df.schema
        new_schema.add(StructField(outputCol, StringType(), True))

        rdd = df.rdd.coalesce(1)
        features = np.asarray(rdd.map(lambda x: from_vector(x.features)).collect())
        # Note that we collect, since executing this on the rdd would require model serialization once again
        model = model_from_yaml(self.get_keras_model_config())
        model.set_weights(self.weights.value)
        predictions = rdd.ctx.parallelize(model.predict_classes(features)).coalesce(1)
        predictions = predictions.map(lambda x: tuple(str(x)))

        results_rdd = rdd.zip(predictions).map(lambda x: x[0] + x[1])
        # TODO: Zipping like this is very likely wrong
        # results_rdd = rdd.zip(predictions).map(lambda pair: Row(features=to_vector(pair[0].features),
        #                                        label=pair[0].label, prediction=float(pair[1])))
        results_df = df.sql_ctx.createDataFrame(results_rdd, new_schema)
        results_df = results_df.withColumn(outputCol, results_df[outputCol].cast(DoubleType()))
        results_df = results_df.withColumn(labelCol, results_df[labelCol].cast(DoubleType()))

        return results_df<|MERGE_RESOLUTION|>--- conflicted
+++ resolved
@@ -2,14 +2,9 @@
 
 import numpy as np
 
-<<<<<<< HEAD
-from pyspark.ml.param.shared import HasOutputCol, HasFeaturesCol, HasLabelCol
-from pyspark.ml.util import keyword_only
-=======
 from pyspark.ml.param.shared import HasInputCol, HasOutputCol, HasFeaturesCol, HasLabelCol
 from pyspark import keyword_only
 from pyspark.sql import Row
->>>>>>> 7562adb4
 from pyspark.ml import Estimator, Model
 from pyspark.sql.types import StringType, DoubleType, StructField
 
